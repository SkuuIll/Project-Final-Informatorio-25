--- conflicted
+++ resolved
@@ -131,11 +131,25 @@
 └── requirements.txt      # Dependencias de Python
 ```
 
-<<<<<<< HEAD
-=======
+---
+
+## 🤝 Contribuciones
+
+Las contribuciones son bienvenidas. Si quieres mejorar este proyecto, por favor sigue estos pasos:
+
+1.  **Haz un fork** del repositorio.
+2.  **Crea una nueva rama** para tus cambios (`git checkout -b feature/nueva-funcionalidad`).
+3.  **Realiza tus cambios** y haz commit (`git commit -am 'Añade nueva funcionalidad'`).
+4.  **Sube tus cambios** a tu fork (`git push origin feature/nueva-funcionalidad`).
+5.  **Abre un Pull Request** para que pueda revisar tus cambios.
 
 ---
->>>>>>> f8f28e02
+
+## 📄 Licencia
+
+Este proyecto está bajo la Licencia MIT. Consulta el archivo `LICENSE` para más detalles.
+
+---
 
 ## 👤 Autor
 
